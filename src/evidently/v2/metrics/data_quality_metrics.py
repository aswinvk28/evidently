from typing import Dict
from typing import Optional

import pandas as pd
import numpy as np
from dataclasses import dataclass

from evidently.analyzers.data_quality_analyzer import DataQualityStats
from evidently.analyzers.data_quality_analyzer import DataQualityAnalyzer
from evidently.options.quality_metrics import QualityMetricsOptions
from evidently.options import OptionsProvider
from evidently.v2.metrics.base_metric import InputData
from evidently.v2.metrics.base_metric import Metric
from evidently.v2.metrics.utils import make_hist_for_num_plot
from evidently.v2.metrics.utils import make_hist_for_cat_plot


@dataclass
class DataQualityMetricsResults:
    features_stats: DataQualityStats
    distr_for_plots: Dict[str, Dict[str, pd.DataFrame]]
    counts_of_values: Dict[str, Dict[str, pd.DataFrame]]
    correlations: Dict[str, pd.DataFrame] = None
    reference_features_stats: Optional[DataQualityStats] = None


class DataQualityMetrics(Metric[DataQualityMetricsResults]):
    def __init__(self, options: QualityMetricsOptions = None) -> None:
        self.analyzer = DataQualityAnalyzer()
        self.analyzer.options_provider = OptionsProvider()

        if options is not None:
            self.analyzer.options_provider.add(options)

    def calculate(self, data: InputData, metrics: dict) -> DataQualityMetricsResults:
        if data.current_data is None:
            raise ValueError("Current dataset should be present")

        if data.reference_data is None:
            analyzer_results = self.analyzer.calculate(
                reference_data=data.current_data,
                current_data=None,
                column_mapping=data.column_mapping
            )
            features_stats = analyzer_results.reference_features_stats
            correlations = analyzer_results.reference_correlations
            reference_features_stats = None

        else:
            analyzer_results = self.analyzer.calculate(
                reference_data=data.reference_data,
                current_data=data.current_data,
                column_mapping=data.column_mapping
            )
            features_stats = analyzer_results.current_features_stats
            correlations = analyzer_results.current_correlations
            reference_features_stats = analyzer_results.reference_features_stats

        # data for visualisation

        reference_data = None
        if data.reference_data is not None:
            reference_data = data.reference_data

        distr_for_plots = {}
        counts_of_values = {}
        for feature in analyzer_results.columns.num_feature_names:
            counts_of_value_feature = {}
            curr_feature = data.current_data[feature]
            current_counts = data.current_data[feature].value_counts(dropna=False).reset_index()
            current_counts.columns = ['x', 'count']
            counts_of_value_feature['current'] = current_counts

            ref_feature = None

            if reference_data is not None:
                ref_feature = reference_data[feature]

                reference_counts = ref_feature.value_counts(dropna=False).reset_index()
                reference_counts.columns = ['x', 'count']
                counts_of_value_feature['reference'] = reference_counts

            counts_of_values[feature] = counts_of_value_feature
            distr_for_plots[feature] = make_hist_for_num_plot(curr_feature, ref_feature)

        for feature in analyzer_results.columns.cat_feature_names:
            curr_feature = data.current_data[feature]
            ref_feature = None
            if reference_data is not None:
                ref_feature = reference_data[feature]
            counts_of_values[feature] = make_hist_for_cat_plot(curr_feature, ref_feature)
            distr_for_plots[feature] = counts_of_values[feature]

        return DataQualityMetricsResults(
            features_stats=features_stats,
            distr_for_plots=distr_for_plots,
            counts_of_values=counts_of_values,
            correlations=correlations,
            reference_features_stats=reference_features_stats
        )


@dataclass
class DataQualityStabilityMetricsResults:
    number_not_stable_target: Optional[int] = None
    number_not_stable_prediction: Optional[int] = None


class DataQualityStabilityMetrics(Metric[DataQualityStabilityMetricsResults]):
    """Calculates stability by target and prediction"""

    def calculate(self, data: InputData, metrics: dict) -> DataQualityStabilityMetricsResults:
        result = DataQualityStabilityMetricsResults()
        target_name = data.column_mapping.target
        prediction_name = data.column_mapping.prediction
        columns = [column for column in data.current_data.columns if column not in (target_name, prediction_name)]
        duplicates = data.current_data[data.current_data.duplicated(subset=columns, keep=False)]

        if target_name in data.current_data:
            result.number_not_stable_target = duplicates.drop(
                data.current_data[data.current_data.duplicated(subset=columns + [target_name], keep=False)].index
            ).shape[0]

        if prediction_name in data.current_data:
            result.number_not_stable_prediction = duplicates.drop(
                data.current_data[data.current_data.duplicated(subset=columns + [prediction_name], keep=False)].index
            ).shape[0]

        return result


@dataclass
class DataQualityValueListMetricsResults:
    number_in_list: int
    number_not_in_list: int
    share_in_list: float
    share_not_in_list: float
    counts_of_value: Dict[str, pd.DataFrame]


class DataQualityValueListMetrics(Metric[DataQualityValueListMetricsResults]):
    """Calculates count and shares of values in the predefined values list"""
    column: str
    values: Optional[list]

    def __init__(self, column: str, values: Optional[list] = None) -> None:
        self.values = values
        self.column = column

    def calculate(self, data: InputData, metrics: dict) -> DataQualityValueListMetricsResults:
        if self.values is None:
            if data.reference_data is None:
                raise ValueError("Reference or values list should be present")
            self.values = data.reference_data[self.column].unique()

        rows_count = data.current_data.shape[0]
        values_in_list = data.current_data[self.column].isin(self.values).sum()
        number_not_in_list = rows_count - values_in_list
        counts_of_value = {}
        current_counts = data.current_data[self.column].value_counts(dropna=False).reset_index()
        current_counts.columns = ['x', 'count']
        counts_of_value['current'] = current_counts
        if data.reference_data is not None:
            reference_counts = data.reference_data[self.column].value_counts(dropna=False).reset_index()
            reference_counts.columns = ['x', 'count']
            counts_of_value['reference'] = reference_counts

        return DataQualityValueListMetricsResults(
            number_in_list=values_in_list,
            number_not_in_list=rows_count - values_in_list,
            share_in_list=values_in_list / rows_count,
            share_not_in_list=number_not_in_list / rows_count,
            counts_of_value=counts_of_value
        )


@dataclass
class DataQualityValueRangeMetricsResults:
    number_in_range: int
    number_not_in_range: int
    share_in_range: float
    share_not_in_range: float
    distr_for_plot: Dict[str, pd.DataFrame]


class DataQualityValueRangeMetrics(Metric[DataQualityValueRangeMetricsResults]):
    """Calculates count and shares of values in the predefined values range"""
    column: str
    left: Optional[float]
    right: Optional[float]

    def __init__(self, column: str, left: Optional[float] = None, right: Optional[float] = None) -> None:
        self.left = left
        self.right = right
        self.column = column

    def calculate(self, data: InputData, metrics: dict) -> DataQualityValueRangeMetricsResults:
        if (self.left is None or self.right is None) and data.reference_data is None:
            raise ValueError("Reference should be present")

        if self.left is None:
            self.left = data.reference_data[self.column].min()

        if self.right is None:
            self.right = data.reference_data[self.column].max()

        rows_count = data.current_data.shape[0]
        number_in_range = data.current_data[self.column].between(
            left=float(self.left), right=float(self.right), inclusive="both"
        ).sum()
        number_not_in_range = rows_count - number_in_range

        # visualisation
        curr_feature = data.current_data[self.column]

        ref_feature = None
        if data.reference_data is not None:
            ref_feature = data.reference_data[self.column]

        distr_for_plot = make_hist_for_num_plot(curr_feature, ref_feature)

        return DataQualityValueRangeMetricsResults(
            number_in_range=number_in_range,
            number_not_in_range=rows_count - number_in_range,
            share_in_range=number_in_range / rows_count,
            share_not_in_range=number_not_in_range / rows_count,
            distr_for_plot=distr_for_plot
        )


@dataclass
class DataQualityValueQuantileMetricsResults:
    # calculated value of the quantile
    value: float
    # range of the quantile (from 0 to 1)
    quantile: float
    distr_for_plot: Dict[str, pd.DataFrame]


class DataQualityValueQuantileMetrics(Metric[DataQualityValueQuantileMetricsResults]):
    """Calculates quantile with specified range"""
    column: str
    quantile: float

    def __init__(self, column: str, quantile: float) -> None:
        if quantile is not None:
            if not 0 <= quantile <= 1:
                raise ValueError("Quantile should all be in the interval [0, 1].")

        self.column = column
        self.quantile = quantile

    def calculate(self, data: InputData, metrics: dict) -> DataQualityValueQuantileMetricsResults:
        # visualisation
        
        curr_feature = data.current_data[self.column]

        ref_feature = None
        if data.reference_data is not None:
            ref_feature = data.reference_data[self.column]

        distr_for_plot = make_hist_for_num_plot(curr_feature, ref_feature)
        return DataQualityValueQuantileMetricsResults(
            value=data.current_data[self.column].quantile(self.quantile),
            quantile=self.quantile,
<<<<<<< HEAD
        )


@dataclass
class DataQualityCorrelationMetricsResults:
    target_prediction_correlation: Optional[float]
    abs_max_target_features_correlation: Optional[float]
    abs_max_prediction_features_correlation: Optional[float]
    abs_max_correlation: Optional[float]
    abs_max_num_features_correlation: Optional[float]
    reference_target_prediction_correlation: Optional[float]
    reference_abs_max_target_features_correlation: Optional[float]
    reference_abs_max_prediction_features_correlation: Optional[float]
    reference_abs_max_correlation: Optional[float]
    reference_abs_max_num_features_correlation: Optional[float]


class DataQualityCorrelationMetrics(Metric[DataQualityCorrelationMetricsResults]):
    """Calculate different correlations with target, predictions and features"""
    method: str

    def __init__(self, method: str = "pearson") -> None:
        self.method = method

    def calculate(self, data: InputData, metrics: dict) -> DataQualityCorrelationMetricsResults:
        target_name = data.column_mapping.target
        prediction_name = data.column_mapping.prediction
        num_features = data.column_mapping.numerical_features

        if not target_name:
            raise ValueError("Target should be present")

        if not data.column_mapping.prediction:
            raise ValueError("Prediction should be present")

        if target_name not in data.current_data:
            raise ValueError("Target column should be present in current data")

        if data.column_mapping.prediction not in data.current_data:
            raise ValueError("Prediction column should be present in current data")

        reference_correlations = None
        current_correlations = data.current_data.corr(method=self.method)

        if data.reference_data:
            reference_correlations = data.reference_data.corr(method=self.method)

        if num_features is None:
            num_features = [i for i in current_correlations if i not in [target_name, prediction_name]]

        # we will get 1 for all column/column correlation in the diagonal, fill it with 0
        np.fill_diagonal(current_correlations.values, 0)
        target_prediction_correlation = current_correlations.loc[prediction_name, target_name]

        if reference_correlations:
            reference_target_prediction_correlation = reference_correlations.loc[prediction_name, target_name]

        else:
            reference_target_prediction_correlation = None

        abs_max_target_features_correlation = current_correlations.loc[target_name, num_features].abs().max()

        if reference_correlations:
            reference_abs_max_target_features_correlation = \
                current_correlations.loc[target_name, num_features].abs().max()

        else:
            reference_abs_max_target_features_correlation = None

        abs_max_prediction_features_correlation = current_correlations.loc[prediction_name, num_features].abs().max()

        if reference_correlations:
            reference_abs_max_prediction_features_correlation = \
                current_correlations.loc[prediction_name, num_features].abs().max()

        else:
            reference_abs_max_prediction_features_correlation = None

        if data.column_mapping.is_classification_task():
            corr_features = num_features

        else:
            corr_features = num_features + [target_name, prediction_name]

        abs_max_correlation = current_correlations.loc[corr_features, corr_features].abs().max().max()

        if reference_correlations:
            reference_abs_max_correlation = reference_correlations.loc[corr_features, corr_features].abs().max().max()

        else:
            reference_abs_max_correlation = None

        abs_max_num_features_correlation = current_correlations.loc[num_features, num_features].abs().max().max()

        if reference_correlations:
            reference_abs_max_num_features_correlation = \
                reference_correlations.loc[num_features, num_features].abs().max().max()

        else:
            reference_abs_max_num_features_correlation = None

        return DataQualityCorrelationMetricsResults(
            target_prediction_correlation=target_prediction_correlation,
            abs_max_target_features_correlation=abs_max_target_features_correlation,
            abs_max_prediction_features_correlation=abs_max_prediction_features_correlation,
            abs_max_correlation=abs_max_correlation,
            abs_max_num_features_correlation=abs_max_num_features_correlation,
            reference_target_prediction_correlation=reference_target_prediction_correlation,
            reference_abs_max_target_features_correlation=reference_abs_max_target_features_correlation,
            reference_abs_max_prediction_features_correlation=reference_abs_max_prediction_features_correlation,
            reference_abs_max_correlation=reference_abs_max_correlation,
            reference_abs_max_num_features_correlation=reference_abs_max_num_features_correlation,
=======
            distr_for_plot=distr_for_plot
>>>>>>> b18bef1e
        )<|MERGE_RESOLUTION|>--- conflicted
+++ resolved
@@ -263,7 +263,7 @@
         return DataQualityValueQuantileMetricsResults(
             value=data.current_data[self.column].quantile(self.quantile),
             quantile=self.quantile,
-<<<<<<< HEAD
+            distr_for_plot=distr_for_plot
         )
 
 
@@ -376,7 +376,4 @@
             reference_abs_max_prediction_features_correlation=reference_abs_max_prediction_features_correlation,
             reference_abs_max_correlation=reference_abs_max_correlation,
             reference_abs_max_num_features_correlation=reference_abs_max_num_features_correlation,
-=======
-            distr_for_plot=distr_for_plot
->>>>>>> b18bef1e
         )