# This is a basic workflow to help you get started with Actions

name: CI

# Controls when the action will run.
on:
  # Triggers the workflow on push or pull request events but only for the main branch
  push:
    branches: [ main ]
  pull_request:
    branches: [ main ]

  # Allows you to run this workflow manually from the Actions tab
  workflow_dispatch:

# A workflow run is made up of one or more jobs that can run sequentially or in parallel
jobs:
  # This workflow contains a single job called "build"
  linter:
    # The type of runner that the job will run on
    runs-on: ubuntu-latest

    # Steps represent a sequence of tasks that will be executed as part of the job
    steps:
      # Checks-out your repository under $GITHUB_WORKSPACE, so your job can access it
      - uses: actions/checkout@v2

      # Runs a single command using the runners shell
      - name: Install dependencies
        run: pip install -r requirements.txt && pip install -r dev_requirements.txt
<<<<<<< HEAD
      - name: Install PyLint
        run: pip install pylint
      - name: Run PyLint
        run: pylint evidently --disable=R
=======
      - name: Run Flake8
        run: flake8 evidently
      - name: Run Mypy
        run: mypy
>>>>>>> 5e6f17a2
  test:
    # The type of runner that the job will run on
    runs-on: ubuntu-latest
    steps:
      - uses: actions/checkout@v2
      - uses: actions/setup-python@v2
        with:
          python-version: '3.6'
          architecture: 'x64'
      - name: Install dependencies
        run: pip install -r requirements.txt && pip install -r dev_requirements.txt && pip install --upgrade pygments
      - name: Run Tests
        run: python -m unittest discover -s evidently -p 'test_*.py' -v
      - name: Prepare env
        run: pip install -e .
      - name: Export examples
        run: jupyter nbconvert --to script evidently/examples/*.ipynb --output-dir example_scripts
      - name: Download test data
        run: curl https://archive.ics.uci.edu/ml/machine-learning-databases/00275/Bike-Sharing-Dataset.zip -o Bike-Sharing-Dataset.zip &&
             unzip Bike-Sharing-Dataset.zip -d Bike-Sharing-Dataset
      - name: Run examples
        run: python example_test.py
  build:
    # The type of runner that the job will run on
    runs-on: ubuntu-latest
    steps:
      - uses: actions/checkout@v2
      - name: Install dependencies
        run: pip install -r requirements.txt
      - name: Build package
        run: python setup.py sdist<|MERGE_RESOLUTION|>--- conflicted
+++ resolved
@@ -28,17 +28,10 @@
       # Runs a single command using the runners shell
       - name: Install dependencies
         run: pip install -r requirements.txt && pip install -r dev_requirements.txt
-<<<<<<< HEAD
-      - name: Install PyLint
-        run: pip install pylint
-      - name: Run PyLint
-        run: pylint evidently --disable=R
-=======
       - name: Run Flake8
         run: flake8 evidently
       - name: Run Mypy
         run: mypy
->>>>>>> 5e6f17a2
   test:
     # The type of runner that the job will run on
     runs-on: ubuntu-latest
