--- conflicted
+++ resolved
@@ -92,16 +92,10 @@
         if self.condition.is_set():
             return self.condition
         if self.data_integrity_metric.get_result().reference_stats is not None:
-<<<<<<< HEAD
-            return TestValueCondition(
-                eq=approx(self.data_integrity_metric.get_result().reference_stats.number_of_rows, relative=0.1)
-            )
-=======
             return TestValueCondition(eq=approx(
                 self.data_integrity_metric.get_result().reference_stats.number_of_rows,
                 relative=0.1
             ))
->>>>>>> af72394e
         return TestValueCondition(gt=30)
 
     def calculate_value_for_test(self) -> Number:
@@ -339,7 +333,6 @@
 
 class TestColumnNANShare(BaseIntegrityByColumnsConditionTest):
     """Test the share of NANs in a column"""
-
     name = "Test Share of NA Values"
 
     def get_condition(self) -> TestValueCondition:
@@ -452,19 +445,17 @@
 
 class TestColumnsType(Test):
     """This test compares columns type against the specified ones or a reference dataframe"""
-
     group = "data_integrity"
     name = "Test Columns Type"
     columns_type: Optional[dict]
     data_integrity_metric: DataIntegrityMetrics
-    columns_type_from_reference: bool
 
     @dataclasses.dataclass
     class Result(TestResult):
         columns_types: Dict[str, Tuple[str, str]]
 
     def __init__(
-        self, columns_type: Optional[dict] = None, data_integrity_metric: Optional[DataIntegrityMetrics] = None
+            self, columns_type: Optional[dict] = None, data_integrity_metric: Optional[DataIntegrityMetrics] = None
     ):
         self.columns_type = columns_type
 
@@ -480,31 +471,25 @@
         data_columns_type = self.data_integrity_metric.get_result().current_stats.columns_type
 
         if self.columns_type is None:
-            self.columns_type_from_reference = True
-
             if self.data_integrity_metric.get_result().reference_stats is None:
                 status = TestResult.ERROR
                 description = "Cannot compare column types without conditions or a reference"
                 return TestResult(name=self.name, description=description, status=status)
 
             # get types from reference
-            self.columns_type = self.data_integrity_metric.get_result().reference_stats.columns_type
-
-        else:
-            self.columns_type_from_reference = False
-
-        if not self.columns_type:
-            status = TestResult.ERROR
-            description = "Columns type condition is empty"
-            return TestResult(name=self.name, description=description, status=status)
-
-<<<<<<< HEAD
-        for column_name, expected_type_object in self.columns_type.items():
-=======
+            columns_type = self.data_integrity_metric.get_result().reference_stats.columns_type
+
+        else:
+            columns_type = self.columns_type
+
+            if not columns_type:
+                status = TestResult.ERROR
+                description = "Columns type condition is empty"
+                return TestResult(name=self.name, description=description, status=status)
+
         invalid_types_count = 0
         columns_types = {}
         for column_name, expected_type_object in columns_type.items():
->>>>>>> af72394e
             real_column_type_object = data_columns_type.get(column_name)
 
             if real_column_type_object is None:
@@ -560,15 +545,6 @@
         return info
 
 
-@default_renderer(test_type=TestColumnsType)
-class TestColumnsTypeRenderer(TestRenderer):
-    def render_json(self, obj: TestColumnsType) -> dict:
-        base = super().render_json(obj)
-        base["parameters"]["columns_type"] = {k: str(v) for k, v in obj.columns_type.items()}
-        base["parameters"]["columns_type_from_reference"] = obj.columns_type_from_reference
-        return base
-
-
 class TestColumnValueRegexp(BaseConditionsTest):
     group = "data_integrity"
     name = "Test count number of values in a column or in columns matched a regexp"
