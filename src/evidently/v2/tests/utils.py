from typing import Dict

import numpy as np
import pandas as pd
from pandas.api.types import is_numeric_dtype

import plotly.graph_objs as go
from plotly.subplots import make_subplots

from evidently.model.widget import BaseWidgetInfo
from evidently.v2.renderers.base_renderer import DetailsInfo

RED = "#ed0400"
GREY = "#4d4d4d"


def plot_check(fig, condition):
    lines = []
    left_line = pd.Series([condition.gt, condition.gte]).max()
    if not pd.isnull(left_line):
        left_line_name = ['gt', 'gte'][pd.Series([condition.gt, condition.gte]).argmax()]
        lines.append((left_line, left_line_name))
    right_line = pd.Series([condition.lt, condition.lte]).min()
    if not pd.isnull(right_line):
        right_line_name = ['lt', 'lte'][pd.Series([condition.lt, condition.lte]).argmin()]
        lines.append((right_line, right_line_name))
    if condition.eq:
        lines.append((condition.eq, 'eq'))
    if condition.not_eq:
        lines.append((condition.not_eq, 'not_eq'))
    # if condition.ap:
    #     lines.append((condition.ap.value, 'ap'))

    fig = go.Figure(fig)
    max_y = np.max([np.max(x['y']) for x in fig.data])
    min_y = np.min([np.min(x['y']) for x in fig.data])
    if len(lines) > 0:
        for line, name in lines:
            fig.add_trace(go.Scatter(x=(line, line),
                                     y=(min_y, max_y),
                                     mode='lines',
                                     line=dict(color=GREY, width=3, dash='dash'),
                                     name=name))

    if left_line and right_line:
        fig.add_vrect(x0=left_line, x1=right_line, fillcolor='green', opacity=0.25, line_width=0)

    # if condition.ap:
    #     left_border=0
    #     right_border=0
    #     if condition.ap.rel:
    #         left_border =  condition.ap.value - condition.ap.value * condition.ap.rel
    #         right_border =  condition.ap.value + condition.ap.value * condition.ap.rel
    #     elif condition.ap.abs:
    #         left_border =  condition.ap.value - condition.ap.abs
    #         right_border =  condition.ap.value + condition.ap.abs
    #     fig.add_vrect(x0=left_border, x1=right_border, fillcolor='green', opacity=0.25, line_width=0)

    fig.update_layout(showlegend=True)

    return fig


def plot_metric_value(fig, metric_val: float, metric_name: str):
    fig = go.Figure(fig)
    max_y = np.max([np.max(x['y']) for x in fig.data])
    min_y = np.min([np.min(x['y']) for x in fig.data])
    fig.add_trace(go.Scatter(x=(metric_val, metric_val),
                             y=(min_y, max_y),
                             mode='lines',
                             line=dict(color='green', width=3),
                             name=metric_name))
    fig.update_layout(showlegend=True)
    return fig

<<<<<<< HEAD

def plot_distr(hist_curr, hist_ref=None):
    fig = go.Figure()

    fig.add_trace(
        go.Bar(name='current', x=hist_curr['x'], y=hist_curr['count'], marker_color=RED)
    )
    if hist_ref is not None:
        fig.add_trace(
            go.Bar(name='reference', x=hist_ref['x'], y=hist_ref['count'], marker_color=GREY)
        )
=======
def plot_distr(hist_curr, hist_ref=None, orientation='v'):
    fig= go.Figure()

    fig.add_trace(
        go.Bar(name='current', x=hist_curr['x'], y=hist_curr['count'], marker_color=RED, orientation=orientation)
        )
    if hist_ref is not None:
        fig.add_trace(
            go.Bar(name='reference', x=hist_ref['x'], y=hist_ref['count'], marker_color=GREY, orientation=orientation)
            )
>>>>>>> 7d51a1ee

    return fig


def regression_perf_plot(val_for_plot: Dict[str, pd.Series], hist_for_plot: Dict[str, pd.Series], name: str,
                         curr_mertic: float, ref_metric: float = None, is_ref_data: bool = False):
    fig = make_subplots(rows=2, cols=1, shared_xaxes=True)

    s = val_for_plot['current'].sort_index()
    x = [str(idx) for idx in s.index]
    y = [val for val in s]
    trace = go.Scatter(x=x, y=y, mode='lines+markers', name=name, marker_color=RED)
    fig.append_trace(trace, 1, 1)

    df = hist_for_plot['current'].sort_values('x')
    x = [str(x) for x in df.x]
    y = [val for val in df['count']]
    trace = go.Bar(name='current', x=x, y=y, marker_color=RED)
    fig.append_trace(trace, 2, 1)

    if is_ref_data:
        s = val_for_plot['reference'].sort_index()
        x = [str(idx) for idx in s.index]
        y = [val for val in s]
        trace = go.Scatter(x=x, y=y, mode='lines+markers', name=name, marker_color=GREY)
        fig.append_trace(trace, 1, 1)

        df = hist_for_plot['reference'].sort_values('x')
        x = [str(x) for x in df.x]
        y = [val for val in df['count']]
        trace = go.Bar(name='reference', x=x, y=y, marker_color=GREY)
        fig.append_trace(trace, 2, 1)
    fig.update_yaxes(title_text=name, row=1, col=1)
    fig.update_yaxes(title_text='count', row=2, col=1)
    title = f'current {name}: {np.round(curr_mertic, 3)} '
    if is_ref_data:
        title += f'<br>reference {name}: {np.round(ref_metric, 3)}'
    fig.update_layout(title=title)
<<<<<<< HEAD
    return fig
=======
    return fig


def plot_value_counts_tables(feature_name, values, curr_df, ref_df, id_prfx):
    additional_plots = []
    if values is not None:
        curr_df = curr_df[curr_df['count'] != 0]
        curr_vals_inside_lst = curr_df[curr_df.x.isin(values)].sort_values('count', ascending=False)
        if curr_vals_inside_lst.shape[0] > 0:
            additional_plots.append(
                DetailsInfo(
                    id=f"{id_prfx}_incide_{feature_name}",
                    title="Values inside the list (top 10)",
                    info=BaseWidgetInfo(
                        title="",
                        type="table",
                        params={
                            "header": ['value', 'count'],
                            "data": curr_vals_inside_lst[:10].values
                        },
                        size=2,
                    )
                )
            )
        curr_vals_outside_lst = curr_df[~curr_df.x.isin(values)].sort_values('count', ascending=False)
        if curr_vals_outside_lst.shape[0] > 0:
            additional_plots.append(
                DetailsInfo(
                    id=f"{id_prfx}_outside_{feature_name}",
                    title="Values outside the list (top 10)",
                    info=BaseWidgetInfo(
                        title="",
                        type="table",
                        params={
                            "header": ['value', 'count'],
                            "data": curr_vals_outside_lst[:10].values
                        },
                        size=2,
                    )
                )
            )
    elif ref_df is not None:
        curr_df = curr_df[curr_df['count'] != 0]
        ref_df = ref_df[ref_df['count'] != 0]

        if is_numeric_dtype(curr_df.x):
            new_values = np.setdiff1d(curr_df.x.values, ref_df.x.values)
            missed_values = np.setdiff1d(ref_df.x.values, curr_df.x.values)
        else:
            curr_df['x'] = curr_df['x'].astype(str)
            ref_df['x'] = ref_df['x'].astype(str)
            new_values = np.setdiff1d(curr_df.x.values, ref_df.x.values)
            missed_values = np.setdiff1d(ref_df.x.values, curr_df.x.values)
        new_values_data = curr_df[curr_df.x.isin(new_values)].sort_values('count', ascending=False)
        missed_values_data = ref_df[ref_df.x.isin(missed_values)].sort_values('count', ascending=False)
        additional_plots.append(
                DetailsInfo(
                    id=f"{id_prfx}_new_{feature_name}",
                    title="New values (top 10)",
                    info=BaseWidgetInfo(
                        title="",
                        type="table",
                        params={
                            "header": ['value', 'count'],
                            "data": new_values_data[:10].values
                        },
                        size=2,
                    )
                )
            )
        additional_plots.append(
                DetailsInfo(
                    id=f"{id_prfx}_missed_{feature_name}",
                    title="Missed values (top 10)",
                    info=BaseWidgetInfo(
                        title="",
                        type="table",
                        params={
                            "header": ['value', 'count'],
                            "data": missed_values_data[:10].values
                        },
                        size=2,
                    )
                )
            )
    
    return additional_plots

def plot_value_counts_tables_ref_curr(feature_name, curr_df, ref_df, id_prfx):
    additional_plots = []
    curr_df = curr_df[curr_df['count'] != 0]

    additional_plots.append(
                DetailsInfo(
                    id=f"{id_prfx}_curr_{feature_name}",
                    title="Current value counts (top 10)",
                    info=BaseWidgetInfo(
                        title="C",
                        type="table",
                        params={
                            "header": ['value', 'count'],
                            "data": curr_df[:10].values
                        },
                        size=2,
                    )
                )
            )
    if ref_df is not None:
        ref_df = ref_df[ref_df['count'] != 0]
        additional_plots.append(
            DetailsInfo(
                id=f"{id_prfx}_ref_{feature_name}",
                title="Reference value counts (top 10)",
                info=BaseWidgetInfo(
                    title="",
                    type="table",
                    params={
                        "header": ['value', 'count'],
                        "data": ref_df[:10].values
                    },
                    size=2,
                )
            )
        )
    return additional_plots

    
>>>>>>> 7d51a1ee
<|MERGE_RESOLUTION|>--- conflicted
+++ resolved
@@ -73,19 +73,6 @@
     fig.update_layout(showlegend=True)
     return fig
 
-<<<<<<< HEAD
-
-def plot_distr(hist_curr, hist_ref=None):
-    fig = go.Figure()
-
-    fig.add_trace(
-        go.Bar(name='current', x=hist_curr['x'], y=hist_curr['count'], marker_color=RED)
-    )
-    if hist_ref is not None:
-        fig.add_trace(
-            go.Bar(name='reference', x=hist_ref['x'], y=hist_ref['count'], marker_color=GREY)
-        )
-=======
 def plot_distr(hist_curr, hist_ref=None, orientation='v'):
     fig= go.Figure()
 
@@ -96,7 +83,6 @@
         fig.add_trace(
             go.Bar(name='reference', x=hist_ref['x'], y=hist_ref['count'], marker_color=GREY, orientation=orientation)
             )
->>>>>>> 7d51a1ee
 
     return fig
 
@@ -135,9 +121,6 @@
     if is_ref_data:
         title += f'<br>reference {name}: {np.round(ref_metric, 3)}'
     fig.update_layout(title=title)
-<<<<<<< HEAD
-    return fig
-=======
     return fig
 
 
@@ -264,5 +247,4 @@
         )
     return additional_plots
 
-    
->>>>>>> 7d51a1ee
+    