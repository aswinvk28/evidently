--- conflicted
+++ resolved
@@ -14,14 +14,8 @@
 from evidently.model.widget import BaseWidgetInfo
 from evidently.options import DataDriftOptions
 from evidently.v2.metrics import DataDriftMetrics
-from evidently.v2.renderers.base_renderer import TestRenderer
-from evidently.v2.renderers.base_renderer import TestHtmlInfo
-from evidently.v2.renderers.base_renderer import DetailsInfo
-from evidently.v2.renderers.base_renderer import default_renderer
-from evidently.v2.tests.base_test import BaseCheckValueTest
-from evidently.v2.tests.base_test import Test
-from evidently.v2.tests.base_test import TestResult
-from evidently.v2.tests.base_test import TestValueCondition
+from evidently.v2.renderers.base_renderer import TestRenderer, TestHtmlInfo, DetailsInfo, default_renderer
+from evidently.v2.tests.base_test import BaseCheckValueTest, TestResult, TestValueCondition
 from evidently.v2.tests.utils import plot_distr
 
 
@@ -82,7 +76,7 @@
         if self.condition.is_set():
             return self.condition
         else:
-            return TestValueCondition(lt=max(0, self.metric.get_result().analyzer_result.metrics.n_features // 3))
+            return TestValueCondition(lt=max(0, self.metric.get_result().analyzer_result.metrics.n_features//3))
 
     def calculate_value_for_test(self) -> Number:
         return self.metric.get_result().analyzer_result.metrics.n_drifted_features
@@ -110,51 +104,41 @@
         {self.metric.get_result().analyzer_result.metrics.n_features}). Threshold: [{self.get_condition()}]"
 
 
-class TestFeatureValueDrift(Test):
+class TestFeatureValueDrift(BaseDataDriftMetricsTest):
     name = "Test Drift Per Feature"
-    group = "data_drift"
-    metric: DataDriftMetrics
     column_name: str
 
     def __init__(
         self,
         column_name: str,
+        eq: Optional[Number] = None,
+        gt: Optional[Number] = None,
+        gte: Optional[Number] = None,
+        is_in: Optional[List[Union[Number, str, bool]]] = None,
+        lt: Optional[Number] = None,
+        lte: Optional[Number] = None,
+        not_eq: Optional[Number] = None,
+        not_in: Optional[List[Union[Number, str, bool]]] = None,
         metric: Optional[DataDriftMetrics] = None,
         options: Optional[DataDriftOptions] = None,
     ):
         self.column_name = column_name
-
-        if metric is not None:
-            self.metric = metric
-
-<<<<<<< HEAD
-        else:
-            self.metric = DataDriftMetrics(options=options)
-
-    def check(self):
-        drift_info = self.metric.get_result().analyzer_result.metrics
-
-        if self.column_name not in drift_info.features:
-            result_status = TestResult.ERROR
-            description = f"Cannot find column {self.column_name} in the dataset"
-
-        else:
-            p_value = np.round(drift_info.features[self.column_name].p_value, 3)
-            stattest_name = drift_info.features[self.column_name].stattest_name
-            threshold = drift_info.features[self.column_name].threshold
-            description = (
-                f"Drift score for feature {self.column_name} is {p_value}. {stattest_name}. "
-                f"Drift Detection Threshold is {threshold}."
-            )
-
-            if drift_info.features[self.column_name].drift_detected:
-                result_status = TestResult.SUCCESS
-
-            else:
-                result_status = TestResult.FAIL
-
-        return TestResult(name=self.name, description=description, status=result_status)
-=======
+        super().__init__(
+            eq=eq,
+            gt=gt,
+            gte=gte,
+            is_in=is_in,
+            lt=lt,
+            lte=lte,
+            not_eq=not_eq,
+            not_in=not_in,
+            metric=metric,
+            options=options,
+        )
+
+    def get_condition(self) -> TestValueCondition:
+        return TestValueCondition(eq=True)
+
     def calculate_value_for_test(self) -> Number:
         return not self.metric.get_result().analyzer_result.metrics.features[self.column_name].drift_detected
 
@@ -164,7 +148,6 @@
                 {self.metric.get_result().analyzer_result.metrics.features[self.column_name].stattest_name}. \
                      Drift Detection Threshold is \
                         {self.metric.get_result().analyzer_result.metrics.features[self.column_name].threshold:.3g}."
->>>>>>> af72394e
 
 
 @default_renderer(test_type=TestNumberOfDriftedFeatures)
@@ -234,20 +217,15 @@
 @default_renderer(test_type=TestFeatureValueDrift)
 class TestFeatureValueDriftRenderer(TestRenderer):
     def render_json(self, obj: TestFeatureValueDrift) -> dict:
+        feature_name = obj.column_name
+        data = obj.get_result().features[feature_name]
         base = super().render_json(obj)
-        feature_name = obj.column_name
-        drift_data = obj.metric.get_result().analyzer_result.metrics.features[feature_name]
         base["features"] = {
-            feature_name: {
-                "stattest": drift_data.stattest_name,
-                "score": drift_data.p_value,
-                "threshold": drift_data.threshold,
-                "data_drift": drift_data.drift_detected,
-            }
+            feature_name: dict(stattest=data[0], score=np.round(data[1], 3), threshold=data[2], data_drift=data[3])
         }
         return base
 
-    def render_html(self, obj: TestFeatureValueDrift) -> TestHtmlInfo:
+    def render_html(self, obj: TestNumberOfDriftedFeatures) -> TestHtmlInfo:
         feature_name = obj.column_name
         info = super().render_html(obj)
         curr_distr = obj.metric.get_result().distr_for_plots[feature_name]["current"]
