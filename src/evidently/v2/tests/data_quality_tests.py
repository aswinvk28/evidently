from abc import ABC
from numbers import Number
from typing import List
from typing import Optional
from typing import Union

import numpy as np

from evidently.model.widget import BaseWidgetInfo
from evidently.v2.metrics import DataQualityMetrics
from evidently.v2.metrics import DataQualityStabilityMetrics
from evidently.v2.metrics import DataQualityValueListMetrics
from evidently.v2.metrics import DataQualityValueRangeMetrics
<<<<<<< HEAD
from evidently.v2.metrics import DataQualityValueQuantileMetrics
=======
from evidently.v2.renderers.base_renderer import default_renderer, TestRenderer, TestHtmlInfo, DetailsInfo
>>>>>>> 7d51a1ee
from evidently.v2.tests.base_test import BaseCheckValueTest
from evidently.v2.tests.base_test import TestValueCondition
from evidently.v2.tests.base_test import Test
from evidently.v2.tests.base_test import TestResult
from evidently.v2.tests.utils import plot_check, plot_metric_value, plot_distr, plot_value_counts_tables, plot_value_counts_tables_ref_curr


class BaseDataQualityMetricsValueTest(BaseCheckValueTest, ABC):
    metric: DataQualityMetrics

    def __init__(
        self,
        eq: Optional[Number] = None,
        gt: Optional[Number] = None,
        gte: Optional[Number] = None,
        is_in: Optional[List[Union[Number, str, bool]]] = None,
        lt: Optional[Number] = None,
        lte: Optional[Number] = None,
        not_eq: Optional[Number] = None,
        not_in: Optional[List[Union[Number, str, bool]]] = None,
        metric: Optional[DataQualityMetrics] = None
    ):
        if metric is not None:
            self.metric = metric

        else:
            self.metric = DataQualityMetrics()

        super().__init__(eq=eq, gt=gt, gte=gte, is_in=is_in, lt=lt, lte=lte, not_eq=not_eq, not_in=not_in)


class TestConflictTarget(Test):
    name = "Test number of conflicts in target"
    metric: DataQualityStabilityMetrics

    def __init__(
        self,
        metric: Optional[DataQualityStabilityMetrics] = None
    ):
        if metric is not None:
            self.metric = metric

        else:
            self.metric = DataQualityStabilityMetrics()

    def check(self):
        metric_result = self.metric.get_result()

        if metric_result.number_not_stable_target is None:
            test_result = TestResult.ERROR
            description = "No target in the dataset"

        elif metric_result.number_not_stable_target > 0:
            test_result = TestResult.FAIL
            description = f"Not stable target rows count is {metric_result.number_not_stable_target}"

        else:
            test_result = TestResult.SUCCESS
            description = "Target is stable"

        return TestResult(name=self.name, description=description, status=test_result)


class TestConflictPrediction(Test):
    name = "Test number of conflicts in prediction"
    metric: DataQualityStabilityMetrics

    def __init__(
            self,
            metric: Optional[DataQualityStabilityMetrics] = None
    ):
        if metric is not None:
            self.metric = metric

        else:
            self.metric = DataQualityStabilityMetrics()

    def check(self):
        metric_result = self.metric.get_result()

        if metric_result.number_not_stable_prediction is None:
            test_result = TestResult.ERROR
            description = "No prediction in the dataset"

        elif metric_result.number_not_stable_prediction > 0:
            test_result = TestResult.FAIL
            description = f"Not stable prediction rows count is {metric_result.number_not_stable_prediction}"

        else:
            test_result = TestResult.SUCCESS
            description = "Prediction is stable"

        return TestResult(name=self.name, description=description, status=test_result)


class TestTargetPredictionCorrelation(BaseDataQualityMetricsValueTest):
    name = "Test correlation between target and prediction"

    def calculate_value_for_test(self) -> Number:
        return self.metric.get_result().target_prediction_correlation

    def get_description(self, value: Number) -> str:
        return f"Correlation between target and prediction is {value}"


class BaseFeatureDataQualityMetricsTest(BaseDataQualityMetricsValueTest, ABC):
    column_name: Union[str, List[str]]

    def __init__(
        self,
        column_name: Union[str, List[str]],
        eq: Optional[Number] = None,
        gt: Optional[Number] = None,
        gte: Optional[Number] = None,
        is_in: Optional[List[Union[Number, str, bool]]] = None,
        lt: Optional[Number] = None,
        lte: Optional[Number] = None,
        not_eq: Optional[Number] = None,
        not_in: Optional[List[Union[Number, str, bool]]] = None,
        metric: Optional[DataQualityMetrics] = None
    ):
        self.column_name = column_name
        super().__init__(
            eq=eq, gt=gt, gte=gte, is_in=is_in, lt=lt, lte=lte, not_eq=not_eq, not_in=not_in, metric=metric
        )

    def check(self):
        result = TestResult(name=self.name, description="The test was not launched", status=TestResult.SKIPPED)
        features_stats = self.metric.get_result().features_stats.get_all_features()

        if self.column_name not in features_stats:
            result.mark_as_fail()
            result.description = f"Feature '{self.column_name}' was not found"
            return result

        value = self.calculate_value_for_test()

        if value is None:
            result.mark_as_error(f"No value for the feature '{self.column_name}'")
            return result

        result.description = self.get_description(value)

        try:
            condition_check_result = self.condition.check_value(value)

            if condition_check_result:
                result.mark_as_success()

            else:
                result.mark_as_fail()

        except ValueError:
            result.mark_as_error("Cannot calculate the condition")

        return result


class TestFeatureValueMin(BaseFeatureDataQualityMetricsTest):
    name = "Test a feature min value"

    def calculate_value_for_test(self) -> Number:
        features_stats = self.metric.get_result().features_stats.get_all_features()
        return features_stats[self.column_name].min

    def get_description(self, value: Number) -> str:
        return f"Min value for feature '{self.column_name}' is {value}"


@default_renderer(test_type=TestFeatureValueMin)
class TestFeatureValueMinRenderer(TestRenderer):
    def render_html(self, obj: TestFeatureValueMin) -> TestHtmlInfo:
        column_name = obj.column_name
        info = super().render_html(obj)
        curr_distr = obj.metric.get_result().distr_for_plots[column_name]['current']
        ref_distr = None
        if 'reference' in obj.metric.get_result().distr_for_plots[column_name].keys():
            ref_distr = obj.metric.get_result().distr_for_plots[column_name]['reference']
        fig = plot_distr(curr_distr, ref_distr)
        fig = plot_check(fig, obj.condition)
        fig = plot_metric_value(fig, obj.metric.get_result().features_stats[column_name].min, 
                                f'current {column_name} min value')

        fig_json = fig.to_plotly_json()
        info.details.append(
            DetailsInfo(
                id=f"min_{column_name}",
                title="",
                info=BaseWidgetInfo(
                    title="",
                    size=2,
                    type="big_graph",
                    params={"data": fig_json['data'], "layout": fig_json['layout']},
                )
            )
        )
        return info


class TestFeatureValueMax(BaseFeatureDataQualityMetricsTest):
    name = "Test a feature max value"

    def calculate_value_for_test(self) -> Number:
        features_stats = self.metric.get_result().features_stats.get_all_features()
        return features_stats[self.column_name].max

    def get_description(self, value: Number) -> str:
        return f"Max value for feature '{self.column_name}' is {value}"


@default_renderer(test_type=TestFeatureValueMax)
class TestFeatureValueMaxRenderer(TestRenderer):
    def render_html(self, obj: TestFeatureValueMax) -> TestHtmlInfo:
        column_name = obj.column_name
        info = super().render_html(obj)
        curr_distr = obj.metric.get_result().distr_for_plots[column_name]['current']
        ref_distr = None
        if 'reference' in obj.metric.get_result().distr_for_plots[column_name].keys():
            ref_distr = obj.metric.get_result().distr_for_plots[column_name]['reference']
        fig = plot_distr(curr_distr, ref_distr)
        fig = plot_check(fig, obj.condition)
        fig = plot_metric_value(fig, obj.metric.get_result().features_stats[column_name].max, 
                                f'current {column_name} max value')

        fig_json = fig.to_plotly_json()
        info.details.append(
            DetailsInfo(
                id=f"max_{column_name}",
                title="",
                info=BaseWidgetInfo(
                    title="",
                    size=2,
                    type="big_graph",
                    params={"data": fig_json['data'], "layout": fig_json['layout']},
                )
            )
        )
        return info


class TestFeatureValueMean(BaseFeatureDataQualityMetricsTest):
    name = "Test a feature mean value"

    def calculate_value_for_test(self) -> Number:
        features_stats = self.metric.get_result().features_stats.get_all_features()
        return features_stats[self.column_name].mean

    def get_description(self, value: Number) -> str:
        return f"Mean value for feature '{self.column_name}' is {value}"


@default_renderer(test_type=TestFeatureValueMean)
class TestFeatureValueMeanRenderer(TestRenderer):
    def render_html(self, obj: TestFeatureValueMean) -> TestHtmlInfo:
        column_name = obj.column_name
        info = super().render_html(obj)
        curr_distr = obj.metric.get_result().distr_for_plots[column_name]['current']
        ref_distr = None
        if 'reference' in obj.metric.get_result().distr_for_plots[column_name].keys():
            ref_distr = obj.metric.get_result().distr_for_plots[column_name]['reference']
        fig = plot_distr(curr_distr, ref_distr)
        fig = plot_check(fig, obj.condition)
        fig = plot_metric_value(fig, obj.metric.get_result().features_stats[column_name].mean, 
                                f'current {column_name} mean value')

        fig_json = fig.to_plotly_json()
        info.details.append(
            DetailsInfo(
                id=f"mean_{column_name}",
                title="",
                info=BaseWidgetInfo(
                    title="",
                    size=2,
                    type="big_graph",
                    params={"data": fig_json['data'], "layout": fig_json['layout']},
                )
            )
        )
        return info


class TestFeatureValueMedian(BaseFeatureDataQualityMetricsTest):
    name = "Test a feature median value"

    def calculate_value_for_test(self) -> Number:
        features_stats = self.metric.get_result().features_stats.get_all_features()
        return features_stats[self.column_name].percentile_50

    def get_description(self, value: Number) -> str:
        return f"Median (50 percentile) value for feature '{self.column_name}' is {value}"


@default_renderer(test_type=TestFeatureValueMedian)
class TestFeatureValueMedianRenderer(TestRenderer):
    def render_html(self, obj: TestFeatureValueMedian) -> TestHtmlInfo:
        column_name = obj.column_name
        info = super().render_html(obj)
        curr_distr = obj.metric.get_result().distr_for_plots[column_name]['current']
        ref_distr = None
        if 'reference' in obj.metric.get_result().distr_for_plots[column_name].keys():
            ref_distr = obj.metric.get_result().distr_for_plots[column_name]['reference']
        fig = plot_distr(curr_distr, ref_distr)
        fig = plot_check(fig, obj.condition)
        fig = plot_metric_value(fig, obj.metric.get_result().features_stats[column_name].percentile_50, 
                                f'current {column_name} median value')

        fig_json = fig.to_plotly_json()
        info.details.append(
            DetailsInfo(
                id=f"median_{column_name}",
                title="",
                info=BaseWidgetInfo(
                    title="",
                    size=2,
                    type="big_graph",
                    params={"data": fig_json['data'], "layout": fig_json['layout']},
                )
            )
        )
        return info


class TestFeatureValueStd(BaseFeatureDataQualityMetricsTest):
    name = "Test a feature std value"

    def calculate_value_for_test(self) -> Number:
        features_stats = self.metric.get_result().features_stats.get_all_features()
        return features_stats[self.column_name].std

    def get_description(self, value: Number) -> str:
        return f"Std value for feature '{self.column_name}' is {value}"


@default_renderer(test_type=TestFeatureValueStd)
class TestFeatureValueStdRenderer(TestRenderer):
    def render_html(self, obj: TestFeatureValueStd) -> TestHtmlInfo:
        column_name = obj.column_name
        info = super().render_html(obj)
        curr_distr = obj.metric.get_result().distr_for_plots[column_name]['current']
        ref_distr = None
        if 'reference' in obj.metric.get_result().distr_for_plots[column_name].keys():
            ref_distr = obj.metric.get_result().distr_for_plots[column_name]['reference']
        fig = plot_distr(curr_distr, ref_distr)

        fig_json = fig.to_plotly_json()
        info.details.append(
            DetailsInfo(
                id=f"std_{column_name}",
                title="",
                info=BaseWidgetInfo(
                    title="",
                    size=2,
                    type="big_graph",
                    params={"data": fig_json['data'], "layout": fig_json['layout']},
                )
            )
        )
        return info


class TestNumberOfUniqueValues(BaseFeatureDataQualityMetricsTest):
    name = "Test a feature for number of unique values"

    def calculate_value_for_test(self) -> Number:
        features_stats = self.metric.get_result().features_stats.get_all_features()
        return features_stats[self.column_name].unique_count

    def get_description(self, value: Number) -> str:
        return f"Number of unique values for feature '{self.column_name}' is {value}"


@default_renderer(test_type=TestNumberOfUniqueValues)
class TestNumberOfUniqueValuesRenderer(TestRenderer):
    def render_html(self, obj: TestNumberOfUniqueValues) -> TestHtmlInfo:
        info = super().render_html(obj)
        column_name = obj.column_name
        curr_df = obj.metric.get_result().counts_of_values[column_name]['current']
        ref_df = None
        if 'reference' in obj.metric.get_result().counts_of_values[column_name].keys():
            ref_df = obj.metric.get_result().counts_of_values[column_name]['reference']
        additional_plots = plot_value_counts_tables_ref_curr(column_name, curr_df, ref_df, 'num_of_unique_vals')
        info.details = additional_plots
        return info

class TestUniqueValuesShare(BaseFeatureDataQualityMetricsTest):
    name = "Test a feature for share of unique values"

    def calculate_value_for_test(self) -> Number:
        features_stats = self.metric.get_result().features_stats.get_all_features()
        return features_stats[self.column_name].unique_percentage / 100.

    def get_description(self, value: Number) -> str:
        return f"Share of unique values for feature '{self.column_name}' is {value}"


@default_renderer(test_type=TestUniqueValuesShare)
class TestUniqueValuesShareRenderer(TestRenderer):
    def render_html(self, obj: TestUniqueValuesShare) -> TestHtmlInfo:
        info = super().render_html(obj)
        column_name = obj.column_name
        curr_df = obj.metric.get_result().counts_of_values[column_name]['current']
        ref_df = None
        if 'reference' in obj.metric.get_result().counts_of_values[column_name].keys():
            ref_df = obj.metric.get_result().counts_of_values[column_name]['reference']
        additional_plots = plot_value_counts_tables_ref_curr(column_name, curr_df, ref_df, 'unique_vals_sare')
        info.details = additional_plots
        return info


class TestMostCommonValueShare(BaseFeatureDataQualityMetricsTest):
    name = "Test a feature for share of most common value"

    def calculate_value_for_test(self) -> Number:
        features_stats = self.metric.get_result().features_stats.get_all_features()
        return features_stats[self.column_name].most_common_value_percentage / 100.

    def get_description(self, value: Number) -> str:
        return f"Share of most common value for feature '{self.column_name}' is {value}"


@default_renderer(test_type=TestMostCommonValueShare)
class TestMostCommonValueShareRenderer(TestRenderer):
    def render_html(self, obj: TestMostCommonValueShare) -> TestHtmlInfo:
        info = super().render_html(obj)
        column_name = obj.column_name
        curr_df = obj.metric.get_result().counts_of_values[column_name]['current']
        ref_df = None
        if 'reference' in obj.metric.get_result().counts_of_values[column_name].keys():
            ref_df = obj.metric.get_result().counts_of_values[column_name]['reference']
        additional_plots = plot_value_counts_tables_ref_curr(column_name, curr_df, ref_df, 'most_common_value_sare')
        info.details = additional_plots
        return info


class TestMeanInNSigmas(Test):
    name = "Test mean value in N sigmas by reference"
    metric: DataQualityMetrics
    column_name: str
    n_sigmas: int

    def __init__(
            self,
            column_name: str,
            n_sigmas: int = 2,
            metric: Optional[DataQualityMetrics] = None
    ):
        self.column_name = column_name
        self.n_sigmas = n_sigmas
        if metric is not None:
            self.metric = metric

        else:
            self.metric = DataQualityMetrics()

    def check(self):
        reference_feature_stats = self.metric.get_result().reference_features_stats
        features_stats = self.metric.get_result().features_stats

        if not reference_feature_stats:
            raise ValueError("Reference should be present")

        if self.column_name not in features_stats.get_all_features():
            description = f"Column {self.column_name} should be in current data"
            test_result = TestResult.ERROR

        elif self.column_name not in reference_feature_stats.get_all_features():
            description = f"Column {self.column_name} should be in reference data"
            test_result = TestResult.ERROR

        else:
            current_mean = features_stats[self.column_name].mean
            reference_mean = reference_feature_stats[self.column_name].mean
            reference_std = reference_feature_stats[self.column_name].std
            sigmas_value = reference_std * self.n_sigmas
            left_condition = reference_mean - sigmas_value
            right_condition = reference_mean + sigmas_value

            if left_condition < current_mean < right_condition:
                description = f"Mean {np.round(current_mean, 3)} is in range from {np.round(left_condition, 3)} \
                                to {np.round(right_condition, 3)}"
                test_result = TestResult.SUCCESS

            else:
                description = f"Mean {np.round(current_mean, 3)} is not in range from {np.round(left_condition, 3)} \
                                to {np.round(right_condition, 3)}"
                test_result = TestResult.FAIL

        return TestResult(name=self.name, description=description, status=test_result)


@default_renderer(test_type=TestMeanInNSigmas)
class TestMeanInNSigmasRenderer(TestRenderer):
    def render_html(self, obj: TestMeanInNSigmas) -> TestHtmlInfo:
        column_name = obj.column_name
        ref_mean = obj.metric.get_result().reference_features_stats[column_name].mean
        ref_std = obj.metric.get_result().reference_features_stats[column_name].std
        gt = ref_mean - obj.n_sigmas * ref_std
        lt = ref_mean + obj.n_sigmas * ref_std
        ref_condition = TestValueCondition(gt=gt, lt=lt)
        info = super().render_html(obj)
        curr_distr = obj.metric.get_result().distr_for_plots[column_name]['current']
        ref_distr = None
        if 'reference' in obj.metric.get_result().distr_for_plots[column_name].keys():
            ref_distr = obj.metric.get_result().distr_for_plots[column_name]['reference']
        fig = plot_distr(curr_distr, ref_distr)
        fig = plot_check(fig, ref_condition)
        fig = plot_metric_value(fig, obj.metric.get_result().features_stats[column_name].mean, 
                                f'current {column_name} mean value')

        fig_json = fig.to_plotly_json()
        info.details.append(
            DetailsInfo(
                id=f"mean_in_n_sigmas_{column_name}",
                title="",
                info=BaseWidgetInfo(
                    title="",
                    size=2,
                    type="big_graph",
                    params={"data": fig_json['data'], "layout": fig_json['layout']},
                )
            )
        )
        return info


class TestValueRange(Test):
    name = "Checks that all values of certain column belong to the interval"
    metric: DataQualityValueRangeMetrics
    column: str
    left: Optional[float]
    right: Optional[float]

    def __init__(
            self,
            column_name: str,
            left: Optional[float] = None,
            right: Optional[float] = None,
            metric: Optional[DataQualityValueRangeMetrics] = None
    ):
        self.column_name = column_name
        self.left = left
        self.right = right

        if metric is not None:
            self.metric = metric

        else:
            self.metric = DataQualityValueRangeMetrics(column=column_name, left=left, right=right)

    def check(self):
        number_not_in_range = self.metric.get_result().number_not_in_range

        if number_not_in_range > 0:
            description = f"Column {self.column_name} has {number_not_in_range} values that are " \
                          f"not in range from {self.left} to {self.right}."
            test_result = TestResult.FAIL
        else:
            description = f"Column {self.column_name} values are in range from {self.left} to {self.right}"
            test_result = TestResult.SUCCESS

        return TestResult(name=self.name, description=description, status=test_result)


@default_renderer(test_type=TestValueRange)
class TestValueRangeRenderer(TestRenderer):
    def render_html(self, obj: TestValueRange) -> TestHtmlInfo:
        column_name = obj.column_name
        condition_ = TestValueCondition(gt=obj.left, lt=obj.right)
        info = super().render_html(obj)
        curr_distr = obj.metric.get_result().distr_for_plot['current']
        ref_distr = None
        if 'reference' in obj.metric.get_result().distr_for_plot.keys():
            ref_distr = obj.metric.get_result().distr_for_plot['reference']
        fig = plot_distr(curr_distr, ref_distr)
        fig = plot_check(fig, condition_)

        fig_json = fig.to_plotly_json()
        info.details.append(
            DetailsInfo(
                id=f"value_range_{column_name}",
                title="",
                info=BaseWidgetInfo(
                    title="",
                    size=2,
                    type="big_graph",
                    params={"data": fig_json['data'], "layout": fig_json['layout']},
                )
            )
        )
        return info


class BaseDataQualityValueRangeMetricsTest(BaseCheckValueTest, ABC):
    metric: DataQualityValueRangeMetrics
    column: str
    left: Optional[float]
    right: Optional[float]

    def __init__(
        self,
        column_name: str,
        left: Optional[float] = None,
        right: Optional[float] = None,
        eq: Optional[Number] = None,
        gt: Optional[Number] = None,
        gte: Optional[Number] = None,
        is_in: Optional[List[Union[Number, str, bool]]] = None,
        lt: Optional[Number] = None,
        lte: Optional[Number] = None,
        not_eq: Optional[Number] = None,
        not_in: Optional[List[Union[Number, str, bool]]] = None,
        metric: Optional[DataQualityValueRangeMetrics] = None
    ):
        self.column_name = column_name
        self.left = left
        self.right = right

        if metric is not None:
            self.metric = metric

        else:
            self.metric = DataQualityValueRangeMetrics(column=column_name, left=left, right=right)

        super().__init__(eq=eq, gt=gt, gte=gte, is_in=is_in, lt=lt, lte=lte, not_eq=not_eq, not_in=not_in)


class TestNumberOfOutRangeValues(BaseDataQualityValueRangeMetricsTest):
    name = "Test the number of out range values for a given feature and compares it against the threshold"

    def calculate_value_for_test(self) -> Number:
        return self.metric.get_result().number_not_in_range

    def get_description(self, value: Number) -> str:
        return f"Number of out of the range values for feature '{self.column_name}' is {value}"


@default_renderer(test_type=TestNumberOfOutRangeValues)
class TestNumberOfOutRangeValuesRenderer(TestRenderer):
    def render_html(self, obj: TestNumberOfOutRangeValues) -> TestHtmlInfo:
        column_name = obj.column_name
        condition_ = TestValueCondition(gt=obj.left, lt=obj.right)
        info = super().render_html(obj)
        curr_distr = obj.metric.get_result().distr_for_plot['current']
        ref_distr = None
        if 'reference' in obj.metric.get_result().distr_for_plot.keys():
            ref_distr = obj.metric.get_result().distr_for_plot['reference']
        fig = plot_distr(curr_distr, ref_distr)
        fig = plot_check(fig, condition_)

        fig_json = fig.to_plotly_json()
        info.details.append(
            DetailsInfo(
                id=f"num_out_of_range_{column_name}",
                title="",
                info=BaseWidgetInfo(
                    title="",
                    size=2,
                    type="big_graph",
                    params={"data": fig_json['data'], "layout": fig_json['layout']},
                )
            )
        )
        return info


class TestShareOfOutRangeValues(BaseDataQualityValueRangeMetricsTest):
    name = "Test the share of out of the range values for a given feature and compares it against the threshold"

    def calculate_value_for_test(self) -> Number:
        return self.metric.get_result().share_not_in_range

    def get_description(self, value: Number) -> str:
        return f"Share of out of the range values for feature '{self.column_name}' is {value}"


@default_renderer(test_type=TestShareOfOutRangeValues)
class TestShareOfOutRangeValuesRenderer(TestRenderer):
    def render_html(self, obj: TestShareOfOutRangeValues) -> TestHtmlInfo:
        column_name = obj.column_name
        condition_ = TestValueCondition(gt=obj.left, lt=obj.right)
        info = super().render_html(obj)
        curr_distr = obj.metric.get_result().distr_for_plot['current']
        ref_distr = None
        if 'reference' in obj.metric.get_result().distr_for_plot.keys():
            ref_distr = obj.metric.get_result().distr_for_plot['reference']
        fig = plot_distr(curr_distr, ref_distr)
        fig = plot_check(fig, condition_)

        fig_json = fig.to_plotly_json()
        info.details.append(
            DetailsInfo(
                id=f"share_out_of_range_{column_name}",
                title="",
                info=BaseWidgetInfo(
                    title="",
                    size=2,
                    type="big_graph",
                    params={"data": fig_json['data'], "layout": fig_json['layout']},
                )
            )
        )
        return info


class TestValueList(Test):
    name = "Test checks whether a feature values is in some list of values"
    metric: DataQualityValueListMetrics
    column_name: str
    values: Optional[list]

    def __init__(
        self,
        column_name: str,
        values: Optional[list] = None,
        metric: Optional[DataQualityValueListMetrics] = None
    ):
        self.column_name = column_name
        self.values = values

        if metric is not None:
            self.metric = metric

        else:
            self.metric = DataQualityValueListMetrics(column=column_name, values=values)

    def check(self):
        metric_result = self.metric.get_result()

        if metric_result.number_not_in_list > 0:
            test_result = TestResult.FAIL
            description = f"Number values not in the values list is {metric_result.number_not_in_list}"

        else:
            test_result = TestResult.SUCCESS
            description = "All values is in the values list"

        return TestResult(name=self.name, description=description, status=test_result)


@default_renderer(test_type=TestValueList)
class TestValueListRenderer(TestRenderer):
    def render_html(self, obj: TestValueList) -> TestHtmlInfo:
        info = super().render_html(obj)
        column_name = obj.column_name
        values = obj.values
        curr_df = obj.metric.get_result().counts_of_value['current']
        ref_df = None
        if 'reference' in obj.metric.get_result().counts_of_value.keys():
            ref_df = obj.metric.get_result().counts_of_value['reference']
        additional_plots = plot_value_counts_tables(column_name, values, curr_df, ref_df, 'value_list')
        info.details = additional_plots
        return info


class BaseDataQualityValueListMetricsTest(BaseCheckValueTest, ABC):
    metric: DataQualityValueListMetrics
    column: str
    values: Optional[list]

    def __init__(
        self,
        column_name: str,
        values: Optional[list] = None,
        eq: Optional[Number] = None,
        gt: Optional[Number] = None,
        gte: Optional[Number] = None,
        is_in: Optional[List[Union[Number, str, bool]]] = None,
        lt: Optional[Number] = None,
        lte: Optional[Number] = None,
        not_eq: Optional[Number] = None,
        not_in: Optional[List[Union[Number, str, bool]]] = None,
        metric: Optional[DataQualityValueListMetrics] = None
    ):
        self.column_name = column_name
        self.values = values

        if metric is not None:
            self.metric = metric

        else:
            self.metric = DataQualityValueListMetrics(column=column_name, values=values)

        super().__init__(eq=eq, gt=gt, gte=gte, is_in=is_in, lt=lt, lte=lte, not_eq=not_eq, not_in=not_in)


class TestNumberOfOutListValues(BaseDataQualityValueListMetricsTest):
    name = "Test the number of out list values for a given feature and compares it against the threshold"

    def calculate_value_for_test(self) -> Number:
        return self.metric.get_result().number_not_in_list

    def get_description(self, value: Number) -> str:
        return f"Number of out of the list values for feature '{self.column_name}' is {value}"


@default_renderer(test_type=TestNumberOfOutListValues)
class TestNumberOfOutListValuesRenderer(TestRenderer):
    def render_html(self, obj: TestNumberOfOutListValues) -> TestHtmlInfo:
        info = super().render_html(obj)
        column_name = obj.column_name
        values = obj.values
        curr_df = obj.metric.get_result().counts_of_value['current']
        ref_df = None
        if 'reference' in obj.metric.get_result().counts_of_value.keys():
            ref_df = obj.metric.get_result().counts_of_value['reference']
        additional_plots = plot_value_counts_tables(column_name, values, curr_df, ref_df, 'number_value_list')
        info.details = additional_plots
        return info


class TestShareOfOutListValues(BaseDataQualityValueListMetricsTest):
    name = "Test the share of out list values for a given feature and compares it against the threshold"

    def calculate_value_for_test(self) -> Number:
        return self.metric.get_result().share_not_in_list

    def get_description(self, value: Number) -> str:
<<<<<<< HEAD
        return f"Share of out of the list values for feature '{self.column}' is {value}"


class TestValueQuantile(BaseCheckValueTest):
    name = "Test calculates quantile value of a given column and compares it against the threshold"
    metric: DataQualityValueQuantileMetrics
    column: str
    quantile: Optional[float]

    def __init__(
        self,
        column: str,
        quantile: Optional[float],
        eq: Optional[Number] = None,
        gt: Optional[Number] = None,
        gte: Optional[Number] = None,
        is_in: Optional[List[Union[Number, str, bool]]] = None,
        lt: Optional[Number] = None,
        lte: Optional[Number] = None,
        not_eq: Optional[Number] = None,
        not_in: Optional[List[Union[Number, str, bool]]] = None,
        metric: Optional[DataQualityValueQuantileMetrics] = None
    ):
        self.column = column
        self.quantile = quantile

        if metric is not None:
            if column is not None or quantile is not None:
                raise ValueError("Test parameters and given  metric conflict")

            self.metric = metric

        else:
            self.metric = DataQualityValueQuantileMetrics(column=column, quantile=quantile)

        super().__init__(eq=eq, gt=gt, gte=gte, is_in=is_in, lt=lt, lte=lte, not_eq=not_eq, not_in=not_in)

    def calculate_value_for_test(self) -> Number:
        return self.metric.get_result().value

    def get_description(self, value: Number) -> str:
        return f"Quantile {self.quantile} for column '{self.column}' is {value}"
=======
        return f"Share of out of the list values for feature '{self.column_name}' is {value}"


@default_renderer(test_type=TestShareOfOutListValues)
class TestShareOfOutListValuesRenderer(TestRenderer):
    def render_html(self, obj: TestShareOfOutListValues) -> TestHtmlInfo:
        info = super().render_html(obj)
        column_name = obj.column_name
        values = obj.values
        curr_df = obj.metric.get_result().counts_of_value['current']
        ref_df = None
        if 'reference' in obj.metric.get_result().counts_of_value.keys():
            ref_df = obj.metric.get_result().counts_of_value['reference']
        additional_plots = plot_value_counts_tables(column_name, values, curr_df, ref_df, 'share_value_list')
        info.details = additional_plots
        return info
>>>>>>> 7d51a1ee
<|MERGE_RESOLUTION|>--- conflicted
+++ resolved
@@ -11,11 +11,8 @@
 from evidently.v2.metrics import DataQualityStabilityMetrics
 from evidently.v2.metrics import DataQualityValueListMetrics
 from evidently.v2.metrics import DataQualityValueRangeMetrics
-<<<<<<< HEAD
 from evidently.v2.metrics import DataQualityValueQuantileMetrics
-=======
 from evidently.v2.renderers.base_renderer import default_renderer, TestRenderer, TestHtmlInfo, DetailsInfo
->>>>>>> 7d51a1ee
 from evidently.v2.tests.base_test import BaseCheckValueTest
 from evidently.v2.tests.base_test import TestValueCondition
 from evidently.v2.tests.base_test import Test
@@ -833,8 +830,7 @@
         return self.metric.get_result().share_not_in_list
 
     def get_description(self, value: Number) -> str:
-<<<<<<< HEAD
-        return f"Share of out of the list values for feature '{self.column}' is {value}"
+        return f"Share of out of the list values for feature '{self.column_name}' is {value}"
 
 
 class TestValueQuantile(BaseCheckValueTest):
@@ -876,8 +872,6 @@
 
     def get_description(self, value: Number) -> str:
         return f"Quantile {self.quantile} for column '{self.column}' is {value}"
-=======
-        return f"Share of out of the list values for feature '{self.column_name}' is {value}"
 
 
 @default_renderer(test_type=TestShareOfOutListValues)
@@ -892,5 +886,4 @@
             ref_df = obj.metric.get_result().counts_of_value['reference']
         additional_plots = plot_value_counts_tables(column_name, values, curr_df, ref_df, 'share_value_list')
         info.details = additional_plots
-        return info
->>>>>>> 7d51a1ee
+        return info